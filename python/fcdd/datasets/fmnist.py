--- conflicted
+++ resolved
@@ -2,13 +2,8 @@
 import torch
 import torchvision.transforms as transforms
 from fcdd.datasets.bases import TorchvisionDataset
-<<<<<<< HEAD
-from fcdd.datasets.online_superviser import OnlineSuperviser
+from fcdd.datasets.online_supervisor import OnlineSupervisor
 from fcdd.datasets.preprocessing import MultiCompose, TargetTransFunctor, AWGN, local_contrast_normalization_func
-=======
-from fcdd.datasets.online_supervisor import OnlineSupervisor
-from fcdd.datasets.preprocessing import local_contrast_normalization, MultiCompose
->>>>>>> e8d71d0b
 from fcdd.util.logging import Logger
 from torchvision.datasets import FashionMNIST
 
@@ -141,21 +136,13 @@
             if noise_mode not in ['emnist']:
                 self.raw_shape = (1, 28, 28)
                 all_transform = MultiCompose([
-<<<<<<< HEAD
-                    OnlineSuperviser(self, supervise_mode, noise_mode, oe_limit),
+                    OnlineSupervisor(self, supervise_mode, noise_mode, oe_limit),
                     transforms.Lambda(supervision_func)
                 ])
             else:
                 all_transform = MultiCompose([
-                    OnlineSuperviser(self, supervise_mode, noise_mode, oe_limit),
+                    OnlineSupervisor(self, supervise_mode, noise_mode, oe_limit),
                 ])
-=======
-                    OnlineSupervisor(self, supervise_mode, noise_mode, oe_limit),
-                    transforms.Lambda(lambda x: x.squeeze() if isinstance(x, torch.Tensor) else x)
-                ])
-            else:
-                all_transform = MultiCompose([OnlineSupervisor(self, supervise_mode, noise_mode, oe_limit), ])
->>>>>>> e8d71d0b
             self.raw_shape = (28, 28)
 
         train_set = MyFashionMNIST(root=self.root, train=True, download=True, normal_classes=self.normal_classes,
