--- conflicted
+++ resolved
@@ -1,12 +1,7 @@
 # Explainable Deep One-Class Classification
-<<<<<<< HEAD
 Here we provide the Windows implementation of *Fully Convolutional Data Description* (FCDD), an explainable approach to deep one-class classification. 
-The implementation is based on PyTorch 1.4.0 and Python 3.6. Note that FCDD was implemented and tested on Linux only, thus 
+The implementation is based on PyTorch 1.9.1 and Python 3.8. Note that FCDD was implemented and tested on Linux only, thus 
 unexpected problems might occur when using Windows. Please feel free to report issues!
-=======
-Here we provide the implementation of *Fully Convolutional Data Description* (FCDD), an explainable approach to deep one-class classification. 
-The implementation is based on PyTorch 1.9.1 and Python 3.8. 
->>>>>>> 7df3b9a1
 
 Deep one-class classification variants for anomaly detection learn a mapping thatconcentrates nominal samples in feature space causing anomalies to be mapped away. Because this transformation is highly non-linear, finding interpretations poses a significant challenge. In this paper we present an explainable deep one-class classification method, *Fully Convolutional Data Description* (FCDD), where the mapped samples are themselves also an explanation heatmap. FCDD yields competitive detection performance and provides reasonable explanations on common anomaly detection benchmarks with CIFAR-10 and ImageNet. On MVTec-AD, a recent manufacturing dataset offering ground-truth anomaly maps, FCDD sets a new state of the art in the unsupervised setting. Our method can incorporate ground-truth anomaly maps during training and using even a few of these (∼5) improves performance significantly. Finally, using FCDD’s explanations we demonstrate the vulnerability of deep one-class classification models to spurious image features such as image watermarks. The following image shows some of the FCDD explanation heatmaps for test samples of MVTec-AD:
 
